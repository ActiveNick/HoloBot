--- conflicted
+++ resolved
@@ -1,63 +1,38 @@
 # HoloBot
-<<<<<<< HEAD
-Take your bots beyond Skype, Teams and Facebook and bring them into the real world with Mixed Reality. Why simply type-chat with a bot when you could actually look at them, talk to them and listen to their answers?
+A starter mixed reality Unity project for [Microsoft HoloLens](http://hololens.com) that lets you interact with a floating robot head using speech recognition, and getting answers spoken back by the "bot" using Text-to-Speech. The commands sent to the bot are powered by the [Microsoft Bot Framework](https://dev.botframework.com/) and [LUIS](https://www.microsoft.com/cognitive-services/en-us/language-understanding-intelligent-service-luis) from [Microsoft Cognitive Services](https://www.microsoft.com/cognitive-services).
 
-HoloBot is a reusable Windows Mixed Reality Unity project for [Microsoft HoloLens](http://hololens.com) that lets you interact with a floating robot head using speech recognition, and getting answers spoken back by the "bot" using Text-to-Speech. The commands sent to the bot are powered by the [Microsoft Bot Framework](https://dev.botframework.com/) and [LUIS](https://www.microsoft.com/cognitive-services/en-us/language-understanding-intelligent-service-luis) from [Microsoft Cognitive Services](https://www.microsoft.com/cognitive-services).
-
-To get started with HoloLens development, visit the [Windows Holographic Dev Center](https://aka.ms/mr). The HoloLens Developer Kit is available for sale at http://hololens.com.
-=======
-HoloBot is reusable Windows Mixed Reality Unity project for [Microsoft HoloLens](http://hololens.com) that acts as a holographic client for a chatbot. The app lets you interact with a floating robot head using speech recognition, getting answers spoken back by the "bot" using Text-to-Speech. The commands sent to the bot are powered by the [Microsoft Bot Framework](https://dev.botframework.com/) and [LUIS](https://www.microsoft.com/cognitive-services/en-us/language-understanding-intelligent-service-luis) from [Microsoft Cognitive Services](https://www.microsoft.com/cognitive-services).
-
-**Unity version:** 5.6.2f1 (release)
-
-To get started with HoloLens & Windows Mixed Reality development, visit the [Windows Mixed Reality Dev Center](https://developer.microsoft.com/en-us/windows/mixed-reality). The HoloLens Developer Kit is available for sale in several countries at http://hololens.com.
->>>>>>> 83a877e0
+To get started with HoloLens development, visit the [Windows Holographic Dev Center](https://developer.microsoft.com/windows/holographic). The HoloLens Developer Kit is available for sale at http://hololens.com.
 
 ## Features
-- Hovering bot head (aka HoloBot) with looping ambient sound.
-- Tap the HoloBot to move it to a different location, tap again to place.
-<<<<<<< HEAD
-- Gaze at the HoloBot to trigger the speech recognizer, you will hear a "Ping" sound.
-- Speak "commands" to HoloBot using natural language.
-- The HoloBot speaks back to you using Speech Synthesis (aka Text-to-Speech, or TTS).
-- All sounds and speech use spatial sound that originate from the HoloBot.
-- The "brain" of the HoloBot can be any public bot built with the [Microsoft Bot Framework](https://dev.botframework.com/). Build your Bot using C# or Node. See bot integration instructions below.
-=======
-- Gaze at the HoloBot to trigger the speech recognizer, you will hear a "bleep" sound.
-- Speak "commands" to HoloBot using natural language. HoloBot has only been tested on English devices using English bots.
-- The HoloBot speaks back to you using Speech Synthesis (aka Text-to-Speech, or TTS).
-- All sounds and speech use spatial sound that originate from the HoloBot's location in the room.
+- Hovering bot head (aka HoloBot) with looping ambient sound
+- Tap the HoloBot to move it to a different location, tap again to place
+- Gaze at the HoloBot to trigger the speech recognizer, you will hear a "Ping" sound
+- Speak "commands" to HoloBot using natural language
+- The HoloBot speaks back to you using Speech Synthesis (aka Text-to-Speech, or TTS)
+- All sounds and speech use spatial sound that originate from the HoloBot
 - The "brain" of the HoloBot can be any public bot built with the [Microsoft Bot Framework](https://dev.botframework.com/). See bot integration instructions below
->>>>>>> 83a877e0
 
 ## Video Demonstration
-[![ScreenShot](Screenshots/HoloBot-YouTube-Titlepage.PNG)](https://youtu.be/f_5rT3IeusM)
+[![ScreenShot](Screenshots/HoloBotVideo.PNG)](https://youtu.be/8ozfw2LO6No)
 
-The bot demonstrated in this video is [The Maker Show Bot, also found here on GitHub](https://github.com/ActiveNick/TheMakerShowBot). Feel free to fork the code and plug HoloBot to your own chatbot.
+The bot demonstrated in this video is [The Maker Show Bot, also found here on GitHub](https://github.com/ActiveNick/TheMakerShowBot).
 
 ## Instructions / Notes
-<<<<<<< HEAD
-- The HoloBot model and sounds come from the [Holographic Academy](https://developer.microsoft.com/en-us/windows/holographic/academy) tutorial: [Holograms 240: Sharing Holograms].(https://developer.microsoft.com/en-us/windows/holographic/holograms_240)
-- Uses Gaze Manager & Gesture Manager from [HoloLens Unity Toolkit](https://github.com/microsoft/HoloToolkit-Unity) (Input scripts).
-- Uses Text to Speech Manager from [HoloLens Unity Toolkit](https://github.com/microsoft/HoloToolkit-Unity) (Utilities scripts).
-- HoloBot still uses an older version of the HoloToolkit for Unity from September 2016. This will be upgraded to the latest version soon.
-=======
-- The HoloBot model and sounds come from the [Holographic Academy](https://developer.microsoft.com/en-us/windows/holographic/academy) tutorial: [Holograms 240: Sharing Holograms](https://developer.microsoft.com/en-us/windows/holographic/holograms_240).
-- Uses Gaze Manager & Gesture Manager from [HoloLens Unity Toolkit](https://github.com/microsoft/HoloToolkit-Unity) (Input scripts).
-- Uses Text to Speech Manager from [HoloLens Unity Toolkit](https://github.com/microsoft/HoloToolkit-Unity) (Utilities scripts).
->>>>>>> 83a877e0
-- Make sure to copy a UWP build of **Newtonsoft.Json.dll** in the **/Plugins** folder of the HoloBot Unity project.
+- The HoloBot model and sounds come from the [Holographic Academy](https://developer.microsoft.com/en-us/windows/holographic/academy) tutorial: [Holograms 240: Sharing Holograms](https://developer.microsoft.com/en-us/windows/holographic/holograms_240)
+- Uses Gaze Manager & Gesture Manager from [HoloLens Unity Toolkit](https://github.com/microsoft/HoloToolkit-Unity) (Input scripts)
+- Uses Text to Speech Manager from [HoloLens Unity Toolkit](https://github.com/microsoft/HoloToolkit-Unity) (Utilities scripts)
+- Make sure to copy a UWP build of **Newtonsoft.Json.dll** in the **/Plugins** folder of the HoloBot Unity project
 - Edit the Inspector settings for the **Newtonsoft.Json.dll** plugin as follows:
 
 ![All](Screenshots/PluginSettings.PNG)
 
 ## Connecting your Bot to HoloBot
-- Create and register your bot as per the intructions at https://dev.botframework.com. Bots can be built with C# & ASP.NET WebAPI or Javascript & Node.js. Since HoloBot uses free natural language dictation, it is highly recommended that your bot support NLP via the [Language Understanding Intelligent Service](https://www.microsoft.com/cognitive-services/en-us/language-understanding-intelligent-service-luis) (LUIS) from [Microsoft Cognitive Services](https://www.microsoft.com/cognitive-services).
-- From the Bot Connector portal, enable the Direct Line channel on your bot, and enable version 3.0 of the Direct Line API.
+- Create and register your bot as per the intructions at https://dev.botframework.com. Bots can be built with C# & ASP.NET WebAPI or Javascript & Node.js. Since HoloBot uses free natural language dictation, it is highly recommended that your bot support NLP via [Natural Language Understanding Service](https://www.microsoft.com/cognitive-services/en-us/language-understanding-intelligent-service-luis) (LUIS) from [Microsoft Cognitive Services](https://www.microsoft.com/cognitive-services)
+- From the Bot Connector portal, enable the Direct Line channel on your bot
 - Generate and copy your Direct Line secret (aka API key)
 - Open **BotService.cs** in the **/Scripts** folder of the HoloBot Unity project and paste your Direct Line secret in the **_APIKEY** private string
 
-![All](Screenshots/HoloBot-MakerShow-01.PNG)
+![All](Screenshots/PolyBotScene.PNG)
 
 ## Acknowledgments
 I want to offer special thanks to the following people who have helped me in building this sample app:
